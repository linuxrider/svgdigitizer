--- conflicted
+++ resolved
@@ -12,15 +12,9 @@
     runs-on: ubuntu-24.04
     steps:
       - name: checkout
-<<<<<<< HEAD
-        uses: actions/checkout@v3
-      - uses: prefix-dev/setup-pixi@v0.8.10
-        with: { pixi-version: v0.49.0 }
-=======
         uses: actions/checkout@v4
       - uses: prefix-dev/setup-pixi@v0.8.10
         with: { pixi-version: v0.50.1 }
->>>>>>> baf319b4
       - name: pylint
         run: pixi run pylint
       - name: black
