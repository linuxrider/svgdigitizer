# This file lists the dependencies needed to build and test all of svgdigitizer.
# Create a conda environment with these dependencies preinstalled with:
# conda env create -f environment.yml
name: svgdigitizer-build
channels:
  - conda-forge
  - defaults
dependencies:
  - astropy>=5,<6
  - black
  - click=8.0.3
<<<<<<< HEAD
  - frictionless>=5,<6
=======
  - frictionless>=5.5.0,<6
>>>>>>> 54ca1567
  - isort
  - jupytext
  - matplotlib-base>=3.5,<4
  - mergedeep>=1.3.4,<2
  - myst-parser>=0.15,<0.17
  - myst-nb>=0.13.0,<0.14.0
  - pandas>=1.3,<2
  - pdf2image>=1.16,<2
  - pillow>=9,<10
  - pip>=21,<22
  - poppler>=22,<23
  - pylint>=2.12,<3
  - pytest>=6.2,<7
  - python>=3.9,<4
  - pyyaml>=6,<7
  - scipy>=1.7,<2
  - sphinx>=4.3,<5
  - svg.path>=4.1,<5
  - svgpathtools>=1.4,<2
  - svgwrite>=1.4,<2
  - pip:
    - linkchecker>=10.1,<11
    - sphinx_rtd_theme>=1,<2<|MERGE_RESOLUTION|>--- conflicted
+++ resolved
@@ -9,11 +9,7 @@
   - astropy>=5,<6
   - black
   - click=8.0.3
-<<<<<<< HEAD
-  - frictionless>=5,<6
-=======
   - frictionless>=5.5.0,<6
->>>>>>> 54ca1567
   - isort
   - jupytext
   - matplotlib-base>=3.5,<4
