# This file lists the dependencies needed to build and test all of svgdigitizer.
# Create a conda environment with these dependencies preinstalled with:
# conda env create -f environment.yml
name: svgdigitizer-build
channels:
  - conda-forge
  - defaults
dependencies:
  - astropy>=5,<6
  - black
  - click>=8,<9
  - frictionless>=4,<5
  - isort
  - matplotlib-base>=3.5,<4
  - mergedeep>=1.3.4,<2
  - myst-parser>=0.16,<0.17
  - pandas>=1.3,<2
  - pdf2image>=1.16,<2
  - pillow>=9,<10
  - poppler>=22,<23
  - pylint>=2.12,<3
  - pytest>=6.2,<7
  - pyyaml>=6,<7
  - scipy>=1.7,<2
  - sphinx>=4.3,<5
  - svg.path>=4.1,<5
  - svgpathtools>=1.4,<2
  - svgwrite>=1.4,<2
  - pip>=21,<22
  - pip:
<<<<<<< HEAD
    - linkchecker
    - sphinx_rtd_theme
    - datapackage
    - pHcalc
    - pubchempy
=======
    - linkchecker>=10.1,<11
    - sphinx_rtd_theme>=1,<2
>>>>>>> fb66434b
<|MERGE_RESOLUTION|>--- conflicted
+++ resolved
@@ -18,6 +18,7 @@
   - pdf2image>=1.16,<2
   - pillow>=9,<10
   - poppler>=22,<23
+  - pubchempy>=1.0,<1.1
   - pylint>=2.12,<3
   - pytest>=6.2,<7
   - pyyaml>=6,<7
@@ -28,13 +29,6 @@
   - svgwrite>=1.4,<2
   - pip>=21,<22
   - pip:
-<<<<<<< HEAD
-    - linkchecker
-    - sphinx_rtd_theme
-    - datapackage
-    - pHcalc
-    - pubchempy
-=======
+    - pHcalc=0.1.2
     - linkchecker>=10.1,<11
-    - sphinx_rtd_theme>=1,<2
->>>>>>> fb66434b
+    - sphinx_rtd_theme>=1,<2