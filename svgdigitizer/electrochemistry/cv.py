r"""
This module contains specific functions to digitize cyclic voltammograms.
Cyclic voltammograms represent current-voltage curves, where the voltage applied
at an electrochemical working electrode is modulated by a triangular wave potential
(applied vs. a known reference potential). An example is shown in the top part of
the following Figure.

.. image:: ../../doc/files/images/sample_data_2.png
  :width: 400
  :alt: Alternative text

These curves were recorded with a constant scan rate given in units of ``V / s``.
This quantity is usually provided in the scientific publication.
With this information the time axis can be reconstructed.

The CV can be digitized by importing the plot in an SVG editor, such as Inkscape,
where the curve is traced, the axes are labeled and the scan rate is provided.
This SVG file can then be analyzed by this class to produce the coordinates
corresponding to the original measured values.

A more detailed description on preparing the SVG files is provieded in the :class:`CV`
or ...

TODO:: Link to workflow.md (see issue #73)

For the documentation below, the path of a CV is presented simply as line.

"""
# ********************************************************************
#  This file is part of svgdigitizer.
#
#        Copyright (C) 2021-2022 Albert Engstfeld
#        Copyright (C) 2021      Johannes Hermann
#        Copyright (C) 2021-2022 Julian Rüth
#        Copyright (C) 2021      Nicolas Hörmann
#
#  svgdigitizer is free software: you can redistribute it and/or modify
#  it under the terms of the GNU General Public License as published by
#  the Free Software Foundation, either version 3 of the License, or
#  (at your option) any later version.
#
#  svgdigitizer is distributed in the hope that it will be useful,
#  but WITHOUT ANY WARRANTY; without even the implied warranty of
#  MERCHANTABILITY or FITNESS FOR A PARTICULAR PURPOSE.  See the
#  GNU General Public License for more details.
#
#  You should have received a copy of the GNU General Public License
#  along with svgdigitizer. If not, see <https://www.gnu.org/licenses/>.
# ********************************************************************
import logging
import re
from collections import namedtuple
from functools import cache

import matplotlib.pyplot as plt
from astropy import units as u

logger = logging.getLogger("cv")


class CV:
    r"""
    A digitized cyclic voltammogram (CV) derived from an SVG file,
    which provides access to the objects of the CV.

    Typically, the SVG input has been created by tracing a CV from
    a publication with a `<path>` in an SVG editor such as Inkscape. Such a
    path can then be analyzed by this class to produce the coordinates
    corresponding to the original measured values.

    TODO:: Link to workflow.md (see issue #73)

    EXAMPLES:

    An instance of this class can be created from a specially prepared SVG file.
    It requires:

    * that the label of the point x2 on the x-axis contains a value and a unit such as ``<text>x2: 1 mV</text>``.  Optionally, this text also indicates the reference scale, e.g. ``<text>x2: 1 mV vs. RHE</text>`` for RHE scale.
    * that the label of the point x2 on the y-axis contains a value and a unit such as ``<text>y2: 1 uA / cm2</text>``.
    * that a scan rate is provided in a text field such as ``<text">scan rate: 50 V / s</text>`` placed anywhere in the SVG file.

    The data of the CV can be returned as a dataframe with axis 't', 'E', and 'I' (current) or 'j' (current density).
    The dimensions are in SI units 's', 'V' and 'A' or 'A / m2'::

        >>> from svgdigitizer.svg import SVG
        >>> from svgdigitizer.svgplot import SVGPlot
        >>> from svgdigitizer.electrochemistry.cv import CV
        >>> from io import StringIO
        >>> svg = SVG(StringIO(r'''
        ... <svg>
        ...   <g>
        ...     <path d="M 0 100 L 100 0" />
        ...     <text x="0" y="0">curve: 0</text>
        ...   </g>
        ...   <g>
        ...     <path d="M 0 200 L 0 100" />
        ...     <text x="0" y="200">x1: 0 mV vs. RHE</text>
        ...   </g>
        ...   <g>
        ...     <path d="M 100 200 L 100 100" />
        ...     <text x="100" y="200">x2: 1 mV vs. RHE</text>
        ...   </g>
        ...   <g>
        ...     <path d="M -100 100 L 0 100" />
        ...     <text x="-100" y="100">y1: 0 uA / cm2</text>
        ...   </g>
        ...   <g>
        ...     <path d="M -100 0 L 0 0" />
        ...     <text x="-100" y="0">y2: 1 uA / cm2</text>
        ...   </g>
        ...   <text x="-200" y="330">scan rate: 50 V/s</text>
        ...   <text x="-300" y="330">comment: noisy data</text>
        ...   <text x="-400" y="330">figure: 2b</text>
        ...   <text x="-400" y="530">linked: SXRD, SHG</text>
        ...   <text x="-400" y="330">tags: BCV, HER, OER</text>
        ... </svg>'''))
        >>> cv = CV(SVGPlot(svg))
        >>> cv.df
                 t      E     j
        0  0.00000  0.000  0.00
        1  0.00002  0.001  0.01

    The data of this dataframe can also be visualized in a plot,
    where the axis labels and the data are provided in SI units
    (not in the dimensions of the original cyclic voltammogram).::

        >>> cv.plot()

    The properties of the original plot and the dataframe can be returned as a dict::

        >>> cv.metadata  # doctest: +NORMALIZE_WHITESPACE
        {'experimental': {'tags': ['BCV', 'HER', 'OER']},
         'source': {'figure': '2b', 'curve': '0'},
         'figure description': {'version': 1,
          'type': 'digitized',
          'simultaneous measurements': ['SXRD', 'SHG'],
          'measurement type': 'CV',
          'scan rate': {'value': 50.0, 'unit': 'V / s'},
          'fields': [{'name': 'E', 'unit': 'mV',
                    'reference': 'RHE', 'orientation': 'x'},
                    {'name': 'j', 'unit': 'uA / cm2',
                    'orientation': 'y'}],
                    'comment': 'noisy data'},
          'data description': {'version': 1, 'type': 'digitized',
                                'measurement type': 'CV',
                                'fields': [{'name': 't', 'unit': 's'},
                                {'name': 'E', 'unit': 'V', 'reference': 'RHE'},
                                {'name': 'j', 'unit': 'A / m2'}]}}

    """

    def __init__(self, svgplot, metadata=None):
        self.svgplot = svgplot
        self._metadata = metadata or {}

    @property
    @cache
    def axis_properties(self):
        r"""
        Return the dimension and the SI units of the x- and y-axis.

        * The x-axis dimension 'E' is given in 'V'.
        * The y-axis dimension can either be 'I' (current) or 'j' (current density), given in 'A' or 'A / m²', respectively.
        * The latter dimension and unit are derived from the ``<text>`` associated with the y-axis labels in the SVG file such as ``<text x="-100" y="0">y2: 1 A</text>``.
        * Labels in `x1` and `y1` position are ignored.

        EXAMPLES:

        In this first example a current I is plotted on the y-axis in `mA`.::

            >>> from svgdigitizer.svg import SVG
            >>> from svgdigitizer.svgplot import SVGPlot
            >>> from svgdigitizer.electrochemistry.cv import CV
            >>> from io import StringIO
            >>> svg = SVG(StringIO(r'''
            ... <svg>
            ...   <g>
            ...     <path d="M 0 200 L 0 100" />
            ...     <text x="0" y="200">x1: 0 V vs. RHE</text>
            ...   </g>
            ...   <g>
            ...     <path d="M 100 200 L 100 100" />
            ...     <text x="100" y="200">x2: 1 V vs. RHE</text>
            ...   </g>
            ...   <g>
            ...     <path d="M -100 100 L 0 100" />
            ...     <text x="-100" y="100">y1: 0 mA</text>
            ...   </g>
            ...   <g>
            ...     <path d="M -100 0 L 0 0" />
            ...     <text x="-100" y="0">y2: 1 mA</text>
            ...   </g>
            ...   <text x="-200" y="330">scan rate: 50 V/s</text>
            ... </svg>'''))
            >>> cv = CV(SVGPlot(svg))
            >>> cv.axis_properties
            {'x': {'dimension': 'E', 'unit': 'V'}, 'y': {'dimension': 'I', 'unit': 'A'}}

        In this second example a current density 'j' is plotted on the y-axis in `uA / cm2`::

            >>> from svgdigitizer.svg import SVG
            >>> from svgdigitizer.svgplot import SVGPlot
            >>> from svgdigitizer.electrochemistry.cv import CV
            >>> from io import StringIO
            >>> svg = SVG(StringIO(r'''
            ... <svg>
            ...   <g>
            ...     <path d="M 0 200 L 0 100" />
            ...     <text x="0" y="200">x1: 0 V vs. RHE</text>
            ...   </g>
            ...   <g>
            ...     <path d="M 100 200 L 100 100" />
            ...     <text x="100" y="200">x2: 1 V vs. RHE</text>
            ...   </g>
            ...   <g>
            ...     <path d="M -100 100 L 0 100" />
            ...     <text x="-100" y="100">y1: 0 uA / cm2</text>
            ...   </g>
            ...   <g>
            ...     <path d="M -100 0 L 0 0" />
            ...     <text x="-100" y="0">y2: 1  uA / cm2</text>
            ...   </g>
            ...   <text x="-200" y="330">scan rate: 50 V/s</text>
            ... </svg>'''))
            >>> cv = CV(SVGPlot(svg))
            >>> cv.axis_properties
            {'x': {'dimension': 'E', 'unit': 'V'}, 'y': {'dimension': 'j', 'unit': 'A / m2'}}

        """
        return {
            "x": {"dimension": "E", "unit": "V"},
            "y": {
                "dimension": "j"
                if "m2"
                in str(CV.get_axis_unit(self.svgplot.axis_labels[self.svgplot.ylabel]))
                else "I",
                "unit": "A / m2"
                if "m2"
                in str(CV.get_axis_unit(self.svgplot.axis_labels[self.svgplot.ylabel]))
                else "A",
            },
        }

    @classmethod
    def get_axis_unit(cls, unit):
        r"""
        Return `unit` as an `astropy <https://docs.astropy.org/en/stable/units/>`_ unit.

        This method normalizes unit names, e.g., it rewrites 'uA cm-2' to 'uA / cm2' which astropy understands.

        EXAMPLES::

            >>> from svgdigitizer.electrochemistry.cv import CV
            >>> unit = 'uA cm-2'
            >>> CV.get_axis_unit(unit)
            Unit("uA / cm2")

            >>> unit = 'uA cm⁻²'
            >>> CV.get_axis_unit(unit)
            Unit("uA / cm2")

        """
        return u.Unit(unit)

    @property
    def x_label(self):
        r"""
        Return the label on the x-axis of the SVG plot.
        Usually the label on an axis only consits of a unit.
        In the case of electrochemical data the x-label
        usually consists of a unit and a reference.
        The unit and the reference are united in a single string,
        which are separated by ``x_label`` providing access to
        the unit and the reference.

        EXAMPLES::

            >>> from svgdigitizer.svg import SVG
            >>> from svgdigitizer.svgplot import SVGPlot
            >>> from svgdigitizer.electrochemistry.cv import CV
            >>> from io import StringIO
            >>> svg = SVG(StringIO(r'''
            ... <svg>
            ...   <g>
            ...     <path d="M 0 200 L 0 100" />
            ...     <text x="0" y="200">x1: 0 V vs. RHE</text>
            ...   </g>
            ...   <g>
            ...     <path d="M 100 200 L 100 100" />
            ...     <text x="100" y="200">x2: 1 V vs. RHE</text>
            ...   </g>
            ...   <g>
            ...     <path d="M -100 100 L 0 100" />
            ...     <text x="-100" y="100">y1: 0 uA / cm2</text>
            ...   </g>
            ...   <g>
            ...     <path d="M -100 0 L 0 0" />
            ...     <text x="-100" y="0">y2: 1  uA / cm2</text>
            ...   </g>
            ...   <text x="-200" y="330">scan rate: 50 V/s</text>
            ... </svg>'''))
            >>> cv = CV(SVGPlot(svg))
            >>> cv.x_label
            Label(label='V vs. RHE', unit='V', reference='RHE')

        Label and unit can be obtained by::

            >>> cv.x_label.unit
            'V'
            >>> cv.x_label.reference
            'RHE'

        """
        pattern = r"^(?P<unit>.+?)? *(?:(?:@|vs\.?) *(?P<reference>.+))?$"
        match = re.match(
            pattern, self.svgplot.axis_labels[self.svgplot.xlabel], re.IGNORECASE
        )

        return namedtuple("Label", ["label", "unit", "reference"])(
            match[0], match[1], match[2] or "unknown"
        )

    @property
    @cache
    def figure_label(self):
        r"""
        An identifier of the plot to distinguish it from other figures on the same page.

        The figure name is read from a ``<text>`` in the SVG file
        such as ``<text>figure: 2b</text>``.

        EXAMPLES::

            >>> from svgdigitizer.svg import SVG
            >>> from svgdigitizer.svgplot import SVGPlot
            >>> from svgdigitizer.electrochemistry.cv import CV
            >>> from io import StringIO
            >>> svg = SVG(StringIO(r'''
            ... <svg>
            ...   <g>
            ...     <path d="M 0 200 L 0 100" />
            ...     <text x="0" y="200">x1: 0 cm</text>
            ...   </g>
            ...   <g>
            ...     <path d="M 100 200 L 100 100" />
            ...     <text x="100" y="200">x2: 1cm</text>
            ...   </g>
            ...   <g>
            ...     <path d="M -100 100 L 0 100" />
            ...     <text x="-100" y="100">y1: 0</text>
            ...   </g>
            ...   <g>
            ...     <path d="M -100 0 L 0 0" />
            ...     <text x="-100" y="0">y2: 1 A</text>
            ...   </g>
            ...   <text x="-200" y="330">Figure: 2b</text>
            ... </svg>'''))
            >>> cv = CV(SVGPlot(svg))
            >>> cv.figure_label
            '2b'

        """
        figure_labels = self.svgplot.svg.get_texts("(?:figure): (?P<label>.+)")

        if len(figure_labels) > 1:
            logger.warning(
                f"More than one text field with figure labels. Ignoring all text fields except for the first: {figure_labels[0]}."
            )

        if not figure_labels:
            figure_label = self._metadata.get("source", {}).get("figure", "")
            if not figure_label:
                logger.warning(
                    "No text with `figure` containing a label such as `figure: 1a` found in the SVG."
                )
            return figure_label

        return figure_labels[0].label

    @property
    @cache
    def curve_label(self):
        r"""
        A descriptive label for this curve to distinguish it from other curves in the same plot.

        The curve label read from a ``<text>`` in the SVG file such as ``<text>curve: solid line</text>``.

        EXAMPLES::

            >>> from svgdigitizer.svg import SVG
            >>> from svgdigitizer.svgplot import SVGPlot
            >>> from svgdigitizer.electrochemistry.cv import CV
            >>> from io import StringIO
            >>> svg = SVG(StringIO(r'''
            ... <svg>
            ...   <g>
            ...     <path d="M 0 100 L 100 0" />
            ...     <text x="0" y="0">curve: solid line</text>
            ...   </g>
            ...   <g>
            ...     <path d="M 0 200 L 0 100" />
            ...     <text x="0" y="200">x1: 0 cm</text>
            ...   </g>
            ...   <g>
            ...     <path d="M 100 200 L 100 100" />
            ...     <text x="100" y="200">x2: 1cm</text>
            ...   </g>
            ...   <g>
            ...     <path d="M -100 100 L 0 100" />
            ...     <text x="-100" y="100">y1: 0</text>
            ...   </g>
            ...   <g>
            ...     <path d="M -100 0 L 0 0" />
            ...     <text x="-100" y="0">y2: 1 A</text>
            ...   </g>
            ... </svg>'''))
            >>> cv = CV(SVGPlot(svg))
            >>> cv.curve_label
            'solid line'

        """
        curve_labels = self.svgplot.svg.get_texts("(?:curve): (?P<label>.+)")

        if len(curve_labels) > 1:
            logger.warning(
                f"More than one text field with curve labels. Ignoring all text fields except for the first: {curve_labels[0]}."
            )

        if not curve_labels:
            return self._metadata.get("source", {}).get("curve", "")

        return curve_labels[0].label

    @property
    @cache
    def rate(self):
        r"""
        Return the scan rate of the plot.

        The scan rate is read from a ``<text>`` in the SVG file such as ``<text>scan rate: 50 V / s</text>``.

        EXAMPLES::

            >>> from svgdigitizer.svg import SVG
            >>> from svgdigitizer.svgplot import SVGPlot
            >>> from svgdigitizer.electrochemistry.cv import CV
            >>> from io import StringIO
            >>> svg = SVG(StringIO(r'''
            ... <svg>
            ...   <g>
            ...     <path d="M 0 200 L 0 100" />
            ...     <text x="0" y="200">x1: 0 cm</text>
            ...   </g>
            ...   <g>
            ...     <path d="M 100 200 L 100 100" />
            ...     <text x="100" y="200">x2: 1cm</text>
            ...   </g>
            ...   <g>
            ...     <path d="M -100 100 L 0 100" />
            ...     <text x="-100" y="100">y1: 0</text>
            ...   </g>
            ...   <g>
            ...     <path d="M -100 0 L 0 0" />
            ...     <text x="-100" y="0">y2: 1 A</text>
            ...   </g>
            ...   <text x="-200" y="330">scan rate: 50 V / s</text>
            ... </svg>'''))
            >>> cv = CV(SVGPlot(svg))
            >>> cv.rate
            <Quantity 50. V / s>

        """
        rates = self.svgplot.svg.get_texts(
            "(?:scan rate): (?P<value>-?[0-9.]+) *(?P<unit>.*)"
        )

        if len(rates) > 1:
            raise ValueError(
                "Multiple text fields with a scan rate were provided in the SVG file. Remove all but one."
            )

        if not rates:
            rate = self._metadata.get("figure description", {}).get("scan rate", {})

            if "value" not in rate or "unit" not in rate:
                raise ValueError("No text with scan rate found in the SVG.")

            return float(rate["value"]) * u.Unit(str(rate["unit"]))

        return float(rates[0].value) * CV.get_axis_unit(rates[0].unit)

    @property
    @cache
    def df(self):
        # TODO: Add a more meaningful curve that reflects the shape of a cyclic voltammogram and which is displayed in the documentation (see issue #73).
        r"""
        Return a dataframe with axis 't', 'E', and 'I' (or 'j).
        The dimensions are in SI units 's', 'V' and 'A' (or 'A / m2').

        The dataframe is constructed from the 'x' and 'y' axis of 'svgplot.df',
        which are usually not in SI units.

        The time axis can only be created when a (scan) rate is given in the plot, i.e., '50 mV /s'.

        EXAMPLES::

            >>> from svgdigitizer.svg import SVG
            >>> from svgdigitizer.svgplot import SVGPlot
            >>> from svgdigitizer.electrochemistry.cv import CV
            >>> from io import StringIO
            >>> svg = SVG(StringIO(r'''
            ... <svg>
            ...   <g>
            ...     <path d="M 0 100 L 100 0" />
            ...     <text x="0" y="0">curve: 0</text>
            ...   </g>
            ...   <g>
            ...     <path d="M 0 200 L 0 100" />
            ...     <text x="0" y="200">x1: 0 V vs. RHE</text>
            ...   </g>
            ...   <g>
            ...     <path d="M 100 200 L 100 100" />
            ...     <text x="100" y="200">x2: 1 V vs. RHE</text>
            ...   </g>
            ...   <g>
            ...     <path d="M -100 100 L 0 100" />
            ...     <text x="-100" y="100">y1: 0 uA / cm2</text>
            ...   </g>
            ...   <g>
            ...     <path d="M -100 0 L 0 0" />
            ...     <text x="-100" y="0">y2: 1  uA / cm2</text>
            ...   </g>
            ...   <text x="-200" y="330">scan rate: 50 mV/s</text>
            ... </svg>'''))
            >>> cv = CV(SVGPlot(svg))
            >>> cv.df
                  t    E     j
            0   0.0  0.0  0.00
            1  20.0  1.0  0.01

        The same cv but now sampled at 0.1 V increments on the voltage axis (x-axis)::

            >>> cv = CV(SVGPlot(svg, sampling_interval=.1))
            >>> cv.df
                   t    E      j
            0    0.0  0.0  0.000
            1    2.0  0.1  0.001
            2    4.0  0.2  0.002
            3    6.0  0.3  0.003
            4    8.0  0.4  0.004
            5   10.0  0.5  0.005
            6   12.0  0.6  0.006
            7   14.0  0.7  0.007
            8   16.0  0.8  0.008
            9   18.0  0.9  0.009
            10  20.0  1.0  0.010

        """
        df = self.svgplot.df.copy()
        self._add_voltage_axis(df)

        self._add_current_axis(df)

        self._add_time_axis(df)

        # Rearrange columns.
        return df[["t", "E", self.axis_properties["y"]["dimension"]]]

    def _add_voltage_axis(self, df):
        r"""
        Add a voltage column to the dataframe `df`, based on the :meth:`get_axis_unit` of the x axis.

        EXAMPLES::

            >>> from svgdigitizer.svg import SVG
            >>> from svgdigitizer.svgplot import SVGPlot
            >>> from svgdigitizer.electrochemistry.cv import CV
            >>> from io import StringIO
            >>> svg = SVG(StringIO(r'''
            ... <svg>
            ...   <g>
            ...     <path d="M 0 100 L 100 0" />
            ...     <text x="0" y="0">curve: 0</text>
            ...   </g>
            ...   <g>
            ...     <path d="M 0 200 L 0 100" />
            ...     <text x="0" y="200">x1: 0 V vs. RHE</text>
            ...   </g>
            ...   <g>
            ...     <path d="M 100 200 L 100 100" />
            ...     <text x="100" y="200">x2: 1 V vs. RHE</text>
            ...   </g>
            ...   <g>
            ...     <path d="M -100 100 L 0 100" />
            ...     <text x="-100" y="100">y1: 0 uA / cm2</text>
            ...   </g>
            ...   <g>
            ...     <path d="M -100 0 L 0 0" />
            ...     <text x="-100" y="0">y2: 1  uA / cm2</text>
            ...   </g>
            ...   <text x="-200" y="330">scan rate: 50 mV/s</text>
            ... </svg>'''))
            >>> cv = CV(SVGPlot(svg))
            >>> cv._add_voltage_axis(df = cv.svgplot.df.copy())

        """
        voltage = 1 * CV.get_axis_unit(self.x_label.unit)
        # Convert the axis unit to SI unit V and use the value
        # to convert the potential values in the df to V
        df["E"] = (
            df[self.svgplot.xlabel] * voltage.to(u.V).value
        )  # pylint: disable=E1101

    def _add_current_axis(self, df):
        r"""
        Add a current 'I' or current density 'j' column to the dataframe `df`, based on the :meth:`get_axis_unit` of the y axis.

        EXAMPLES::

            >>> from svgdigitizer.svg import SVG
            >>> from svgdigitizer.svgplot import SVGPlot
            >>> from svgdigitizer.electrochemistry.cv import CV
            >>> from io import StringIO
            >>> svg = SVG(StringIO(r'''
            ... <svg>
            ...   <g>
            ...     <path d="M 0 100 L 100 0" />
            ...     <text x="0" y="0">curve: 0</text>
            ...   </g>
            ...   <g>
            ...     <path d="M 0 200 L 0 100" />
            ...     <text x="0" y="200">x1: 0 V vs. RHE</text>
            ...   </g>
            ...   <g>
            ...     <path d="M 100 200 L 100 100" />
            ...     <text x="100" y="200">x2: 1 V vs. RHE</text>
            ...   </g>
            ...   <g>
            ...     <path d="M -100 100 L 0 100" />
            ...     <text x="-100" y="100">y1: 0 uA / cm2</text>
            ...   </g>
            ...   <g>
            ...     <path d="M -100 0 L 0 0" />
            ...     <text x="-100" y="0">y2: 1  uA / cm2</text>
            ...   </g>
            ...   <text x="-200" y="330">scan rate: 50 mV/s</text>
            ... </svg>'''))
            >>> cv = CV(SVGPlot(svg))
            >>> cv._add_current_axis(df = cv.svgplot.df.copy())

        """
        current = 1 * CV.get_axis_unit(self.svgplot.axis_labels["y"])

        # Distinguish whether the y data is current ('A') or current density ('A / cm2')
        if "m2" in str(current.unit):
            conversion_factor = current.to(u.A / u.m**2)
        else:
            conversion_factor = current.to(u.A)

        df[self.axis_properties["y"]["dimension"]] = df["y"] * conversion_factor

    def _add_time_axis(self, df):
        r"""
        Add a time column to the dataframe `df`, based on the :meth:`rate`.

        EXAMPLES::

            >>> from svgdigitizer.svg import SVG
            >>> from svgdigitizer.svgplot import SVGPlot
            >>> from svgdigitizer.electrochemistry.cv import CV
            >>> from io import StringIO
            >>> svg = SVG(StringIO(r'''
            ... <svg>
            ...   <g>
            ...     <path d="M 0 100 L 100 0" />
            ...     <text x="0" y="0">curve: 0</text>
            ...   </g>
            ...   <g>
            ...     <path d="M 0 200 L 0 100" />
            ...     <text x="0" y="200">x1: 0 V vs. RHE</text>
            ...   </g>
            ...   <g>
            ...     <path d="M 100 200 L 100 100" />
            ...     <text x="100" y="200">x2: 1 V vs. RHE</text>
            ...   </g>
            ...   <g>
            ...     <path d="M -100 100 L 0 100" />
            ...     <text x="-100" y="100">y1: 0 uA / cm2</text>
            ...   </g>
            ...   <g>
            ...     <path d="M -100 0 L 0 0" />
            ...     <text x="-100" y="0">y2: 1  uA / cm2</text>
            ...   </g>
            ...   <text x="-200" y="330">scan rate: 50 mV/s</text>
            ... </svg>'''))
            >>> cv = CV(SVGPlot(svg))
            >>> df = cv.svgplot.df.copy()
            >>> cv._add_voltage_axis(df)
            >>> cv._add_time_axis(df)

        """
        df["deltaU"] = abs(df["E"].diff().fillna(0))
        df["cumdeltaU"] = df["deltaU"].cumsum()
        df["t"] = df["cumdeltaU"] / float(self.rate.to(u.V / u.s).value)

    def plot(self):
        r"""
        Visualize the digitized cyclic voltammogram with values in SI units.

        EXAMPLES::

            >>> from svgdigitizer.svg import SVG
            >>> from svgdigitizer.svgplot import SVGPlot
            >>> from svgdigitizer.electrochemistry.cv import CV
            >>> from io import StringIO
            >>> svg = SVG(StringIO(r'''
            ... <svg>
            ...   <g>
            ...     <path d="M 0 100 L 100 0" />
            ...     <text x="0" y="0">curve: 0</text>
            ...   </g>
            ...   <g>
            ...     <path d="M 0 200 L 0 100" />
            ...     <text x="0" y="200">x1: 0</text>
            ...   </g>
            ...   <g>
            ...     <path d="M 100 200 L 100 100" />
            ...     <text x="100" y="200">x2: 1 mV</text>
            ...   </g>
            ...   <g>
            ...     <path d="M -100 100 L 0 100" />
            ...     <text x="-100" y="100">y1: 0</text>
            ...   </g>
            ...   <g>
            ...     <path d="M -100 0 L 0 0" />
            ...     <text x="-100" y="0">y2: 1 uA/cm2</text>
            ...   </g>
            ...   <text x="-200" y="330">scan rate: 50 V/s</text>
            ... </svg>'''))
            >>> cv = CV(SVGPlot(svg))
            >>> cv.plot()

        """
        self.df.plot(
            x=self.axis_properties[self.svgplot.xlabel]["dimension"],
            y=self.axis_properties[self.svgplot.ylabel]["dimension"],
        )
        plt.axhline(linewidth=1, linestyle=":", alpha=0.5)
        plt.xlabel(
            self.axis_properties[self.svgplot.xlabel]["dimension"]
            + " ["
            + str(self.axis_properties[self.svgplot.xlabel]["unit"])
            + " vs. "
            + self.x_label.reference
            + "]"
        )
        plt.ylabel(
            self.axis_properties[self.svgplot.ylabel]["dimension"]
            + " ["
            + str(self.axis_properties[self.svgplot.ylabel]["unit"])
            + "]"
        )

    @property
    @cache
    def comment(self):
        r"""
        Return a comment describing the plot.

        The comment is read from a ``<text>`` field in the SVG file such as ``<text>comment: noisy data</text>``.

        EXAMPLES:

        This example contains a comment::

            >>> from svgdigitizer.svg import SVG
            >>> from svgdigitizer.svgplot import SVGPlot
            >>> from io import StringIO
            >>> svg = SVG(StringIO(r'''
            ... <svg>
            ...   <g>
            ...     <path d="M 0 200 L 0 100" />
            ...     <text x="0" y="200">x1: 0 cm</text>
            ...   </g>
            ...   <g>
            ...     <path d="M 100 200 L 100 100" />
            ...     <text x="100" y="200">x2: 1cm</text>
            ...   </g>
            ...   <g>
            ...     <path d="M -100 100 L 0 100" />
            ...     <text x="-100" y="100">y1: 0</text>
            ...   </g>
            ...   <g>
            ...     <path d="M -100 0 L 0 0" />
            ...     <text x="-100" y="0">y2: 1 A</text>
            ...   </g>
            ...   <text x="-200" y="330">scan rate: 50 V/s</text>
            ...   <text x="-400" y="430">comment: noisy data</text>
            ... </svg>'''))
            >>> cv = CV(SVGPlot(svg))
            >>> cv.comment
            'noisy data'

        This example does not contain a comment::

            >>> from svgdigitizer.svg import SVG
            >>> from svgdigitizer.svgplot import SVGPlot
            >>> from io import StringIO
            >>> svg = SVG(StringIO(r'''
            ... <svg>
            ...   <g>
            ...     <path d="M 0 200 L 0 100" />
            ...     <text x="0" y="200">x1: 0 cm</text>
            ...   </g>
            ...   <g>
            ...     <path d="M 100 200 L 100 100" />
            ...     <text x="100" y="200">x2: 1cm</text>
            ...   </g>
            ...   <g>
            ...     <path d="M -100 100 L 0 100" />
            ...     <text x="-100" y="100">y1: 0</text>
            ...   </g>
            ...   <g>
            ...     <path d="M -100 0 L 0 0" />
            ...     <text x="-100" y="0">y2: 1 A</text>
            ...   </g>
            ...   <text x="-200" y="330">scan rate: 50 V/s</text>
            ... </svg>'''))
            >>> cv = CV(SVGPlot(svg))
            >>> cv.comment
            ''

        """
        comments = self.svgplot.svg.get_texts("(?:comment): (?P<value>.*)")

        if len(comments) > 1:
            logger.warning(
                f"More than one comment. Ignoring all comments except for the first: {comments[0]}."
            )

        if not comments:
            return self._metadata.get("figure description", {}).get("comment", "")

        return comments[0].value

    @property
    def simultaneous_measurements(self):
        r"""
        A list of names of additional measurements which are plotted
        along with the digitized data in the same figure or subplot.

        The names are read from a ``<text>`` in the SVG file such as
        ``<text>simultaneous measurements: SXRD, SHG</text>``.
        Besides `simultaneous measurements`, also `linked measurement`
        or simply `linked` are acceptable in the text field.

        EXAMPLES::

            >>> from svgdigitizer.svg import SVG
            >>> from svgdigitizer.svgplot import SVGPlot
            >>> from io import StringIO
            >>> svg = SVG(StringIO(r'''
            ... <svg>
            ...   <g>
            ...     <path d="M 0 200 L 0 100" />
            ...     <text x="0" y="200">x1: 0 cm</text>
            ...   </g>
            ...   <g>
            ...     <path d="M 100 200 L 100 100" />
            ...     <text x="100" y="200">x2: 1cm</text>
            ...   </g>
            ...   <g>
            ...     <path d="M -100 100 L 0 100" />
            ...     <text x="-100" y="100">y1: 0</text>
            ...   </g>
            ...   <g>
            ...     <path d="M -100 0 L 0 0" />
            ...     <text x="-100" y="0">y2: 1 A</text>
            ...   </g>
            ...   <text x="-200" y="330">scan rate: 50 V/s</text>
            ...   <text x="-400" y="430">linked: SXRD, SHG</text>
            ... </svg>'''))
            >>> cv = CV(SVGPlot(svg))
            >>> cv.simultaneous_measurements
            ['SXRD', 'SHG']

        """
        linked = self.svgplot.svg.get_texts(
            "(?:simultaneous measuerment|linked|linked measurement): (?P<value>.*)"
        )

        if len(linked) > 1:
            logger.warning(
                f"More than one text field with linked measurements. Ignoring all text fields except for the first: {linked[0]}."
            )

        if not linked:
            return self._metadata.get("figure description", {}).get(
                "simultaneous measurements", []
            )

        return [i.strip() for i in linked[0].value.split(",")]

    @property
    def tags(self):
        r"""
        A list of acronyms commonly used in the community to describe
        the measurement.

        The names are read from a ``<text>`` in the SVG file such as
        ``<text>tags: BCV, HER, OER </text>``.

        EXAMPLES::

            >>> from svgdigitizer.svg import SVG
            >>> from svgdigitizer.svgplot import SVGPlot
            >>> from io import StringIO
            >>> svg = SVG(StringIO(r'''
            ... <svg>
            ...   <g>
            ...     <path d="M 0 200 L 0 100" />
            ...     <text x="0" y="200">x1: 0 cm</text>
            ...   </g>
            ...   <g>
            ...     <path d="M 100 200 L 100 100" />
            ...     <text x="100" y="200">x2: 1cm</text>
            ...   </g>
            ...   <g>
            ...     <path d="M -100 100 L 0 100" />
            ...     <text x="-100" y="100">y1: 0</text>
            ...   </g>
            ...   <g>
            ...     <path d="M -100 0 L 0 0" />
            ...     <text x="-100" y="0">y2: 1 A</text>
            ...   </g>
            ...   <text x="-200" y="330">scan rate: 50 V/s</text>
            ...   <text x="-300" y="330">tags: BCV, HER, OER</text>
            ... </svg>'''))
            >>> cv = CV(SVGPlot(svg))
            >>> cv.tags
            ['BCV', 'HER', 'OER']

        """
        tags = self.svgplot.svg.get_texts("(?:tags): (?P<value>.*)")

        if len(tags) > 1:
            logger.warning(
                f"More than one text field with tags. Ignoring all text fields except for the first: {tags[0]}."
            )

        if not tags:
            return self._metadata.get("experimental", {}).get("tags", [])

        return [i.strip() for i in tags[0].value.split(",")]

    @property
    def metadata(self):
        r"""
        A dict with properties of the original figure derived from
        textlabels in the SVG file, as well as properties of the dataframe
        created with :meth:`df`.

        EXAMPLES::

            >>> from svgdigitizer.svg import SVG
            >>> from svgdigitizer.svgplot import SVGPlot
            >>> from svgdigitizer.electrochemistry.cv import CV
            >>> from io import StringIO
            >>> svg = SVG(StringIO(r'''
            ... <svg>
            ...   <g>
            ...     <path d="M 0 100 L 100 0" />
            ...     <text x="0" y="0">curve: 0</text>
            ...   </g>
            ...   <g>
            ...     <path d="M 0 200 L 0 100" />
            ...     <text x="0" y="200">x1: 0 mV vs. RHE</text>
            ...   </g>
            ...   <g>
            ...     <path d="M 100 200 L 100 100" />
            ...     <text x="100" y="200">x2: 1 mV vs. RHE</text>
            ...   </g>
            ...   <g>
            ...     <path d="M -100 100 L 0 100" />
            ...     <text x="-100" y="100">y1: 0 uA / cm2</text>
            ...   </g>
            ...   <g>
            ...     <path d="M -100 0 L 0 0" />
            ...     <text x="-100" y="0">y2: 1 uA / cm2</text>
            ...   </g>
            ...   <text x="-200" y="330">scan rate: 50 V/s</text>
            ...   <text x="-400" y="430">comment: noisy data</text>
            ...   <text x="-400" y="530">linked: SXRD, SHG</text>
            ...   <text x="-200" y="630">Figure: 2b</text>
            ...   <text x="-200" y="730">tags: BCV, HER, OER</text>
            ... </svg>'''))
            >>> cv = CV(SVGPlot(svg))
            >>> cv.metadata  # doctest: +NORMALIZE_WHITESPACE
            {'experimental': {'tags': ['BCV', 'HER', 'OER']},
             'source': {'figure': '2b', 'curve': '0'},
             'figure description': {'version': 1,
             'type': 'digitized',
             'simultaneous measurements': ['SXRD', 'SHG'],
             'measurement type': 'CV',
             'scan rate': {'value': 50.0, 'unit': 'V / s'},
             'fields': [{'name': 'E', 'unit': 'mV',
                        'reference': 'RHE', 'orientation': 'x'},
                        {'name': 'j', 'unit': 'uA / cm2',
                        'orientation': 'y'}],
                        'comment': 'noisy data'},
             'data description': {'version': 1, 'type': 'digitized',
                                  'measurement type': 'CV',
                                  'fields': [{'name': 't', 'unit': 's'},
                                  {'name': 'E', 'unit': 'V', 'reference': 'RHE'},
                                  {'name': 'j', 'unit': 'A / m2'}]}}

        """
<<<<<<< HEAD
        metadata = self._metadata.copy()
        # Add figure_description to metadata
        metadata.setdefault("figure description", {})
        metadata["figure description"]["version"] = 1
        metadata["figure description"]["type"] = "digitized"
        metadata["figure description"][
            "simultaneous measurements"
        ] = self.simultaneous_measurements
        metadata["figure description"]["measurement type"] = "CV"
        metadata["figure description"]["scan rate"] = {
            "value": float(self.rate.value),
            "unit": str(self.rate.unit),
        }
        metadata["figure description"].setdefault("axes", {})
        metadata["figure description"]["axes"] = {
            self.axis_properties[self.svgplot.xlabel]["dimension"]: {
                "unit": str(CV.get_axis_unit(self.x_label.unit)),
                "reference": self.x_label.reference,
                "orientation": "x",
            },
            self.axis_properties[self.svgplot.ylabel]["dimension"]: {
                "unit": str(CV.get_axis_unit(self.svgplot.axis_labels["y"])),
                "orientation": "y",
=======
        metadata = {
            "experimental": {
                "tags": self.tags,
            },
            "source": {
                "figure": self.figure_label,
                "curve": self.curve_label,
>>>>>>> d3855e88
            },
            "figure description": {
                "version": 1,
                "type": "digitized",
                "simultaneous measurements": self.simultaneous_measurements,
                "measurement type": "CV",
                "scan rate": {
                    "value": float(self.rate.value),
                    "unit": str(self.rate.unit),
                },
                "fields": [
                    {
                        "name": self.axis_properties[self.svgplot.xlabel]["dimension"],
                        "unit": str(CV.get_axis_unit(self.x_label.unit)),
                        "reference": self.x_label.reference,
                        "orientation": "x",
                    },
                    {
                        "name": self.axis_properties[self.svgplot.ylabel]["dimension"],
                        "unit": str(CV.get_axis_unit(self.svgplot.axis_labels["y"])),
                        "orientation": "y",
                    },
                ],
                "comment": self.comment,
            },
<<<<<<< HEAD
        }
        metadata["figure description"]["comment"] = self.comment
        # Add data_description to metadata
        metadata.setdefault("data description", {})
        metadata["data description"]["version"] = 1
        metadata["data description"]["type"] = "digitized"
        metadata["data description"]["measurement type"] = "CV"
        metadata["data description"].setdefault("axes", {})
        metadata["data description"]["axes"] = {
            self.axis_properties[self.svgplot.xlabel]["dimension"]: {
                "unit": "V",
                "reference": self.x_label.reference,
            },
            self.axis_properties[self.svgplot.ylabel]["dimension"]: {
                "unit": str(self.axis_properties[self.svgplot.ylabel]["unit"]),
            },
            "t": {
                "unit": "s",
=======
            "data description": {
                "version": 1,
                "type": "digitized",
                "measurement type": "CV",
                "fields": [
                    {
                        "name": "t",
                        "unit": "s",
                    },
                    {
                        "name": self.axis_properties[self.svgplot.xlabel]["dimension"],
                        "unit": "V",
                        "reference": self.x_label.reference,
                    },
                    {
                        "name": self.axis_properties[self.svgplot.ylabel]["dimension"],
                        "unit": str(self.axis_properties[self.svgplot.ylabel]["unit"]),
                    },
                ],
>>>>>>> d3855e88
            },
        }

        from mergedeep import merge

        return merge({}, self._metadata, metadata)<|MERGE_RESOLUTION|>--- conflicted
+++ resolved
@@ -1015,31 +1015,6 @@
                                   {'name': 'j', 'unit': 'A / m2'}]}}
 
         """
-<<<<<<< HEAD
-        metadata = self._metadata.copy()
-        # Add figure_description to metadata
-        metadata.setdefault("figure description", {})
-        metadata["figure description"]["version"] = 1
-        metadata["figure description"]["type"] = "digitized"
-        metadata["figure description"][
-            "simultaneous measurements"
-        ] = self.simultaneous_measurements
-        metadata["figure description"]["measurement type"] = "CV"
-        metadata["figure description"]["scan rate"] = {
-            "value": float(self.rate.value),
-            "unit": str(self.rate.unit),
-        }
-        metadata["figure description"].setdefault("axes", {})
-        metadata["figure description"]["axes"] = {
-            self.axis_properties[self.svgplot.xlabel]["dimension"]: {
-                "unit": str(CV.get_axis_unit(self.x_label.unit)),
-                "reference": self.x_label.reference,
-                "orientation": "x",
-            },
-            self.axis_properties[self.svgplot.ylabel]["dimension"]: {
-                "unit": str(CV.get_axis_unit(self.svgplot.axis_labels["y"])),
-                "orientation": "y",
-=======
         metadata = {
             "experimental": {
                 "tags": self.tags,
@@ -1047,7 +1022,6 @@
             "source": {
                 "figure": self.figure_label,
                 "curve": self.curve_label,
->>>>>>> d3855e88
             },
             "figure description": {
                 "version": 1,
@@ -1073,26 +1047,6 @@
                 ],
                 "comment": self.comment,
             },
-<<<<<<< HEAD
-        }
-        metadata["figure description"]["comment"] = self.comment
-        # Add data_description to metadata
-        metadata.setdefault("data description", {})
-        metadata["data description"]["version"] = 1
-        metadata["data description"]["type"] = "digitized"
-        metadata["data description"]["measurement type"] = "CV"
-        metadata["data description"].setdefault("axes", {})
-        metadata["data description"]["axes"] = {
-            self.axis_properties[self.svgplot.xlabel]["dimension"]: {
-                "unit": "V",
-                "reference": self.x_label.reference,
-            },
-            self.axis_properties[self.svgplot.ylabel]["dimension"]: {
-                "unit": str(self.axis_properties[self.svgplot.ylabel]["unit"]),
-            },
-            "t": {
-                "unit": "s",
-=======
             "data description": {
                 "version": 1,
                 "type": "digitized",
@@ -1112,7 +1066,6 @@
                         "unit": str(self.axis_properties[self.svgplot.ylabel]["unit"]),
                     },
                 ],
->>>>>>> d3855e88
             },
         }
 
