--- conflicted
+++ resolved
@@ -52,14 +52,12 @@
 import re
 import matplotlib.pyplot as plt
 from astropy import units as u
-<<<<<<< HEAD
 from .electrolyte import Electrolyte
-=======
 import logging
 
 logger = logging.getLogger('cv')
 
->>>>>>> 0bced57d
+
 
 class CV():
     r"""
@@ -732,12 +730,10 @@
         metadata['figure description']['potential scale']['unit'] = str(CV.get_axis_unit(self.x_label.unit))
         metadata['figure description']['potential scale']['reference'] = self.x_label.reference
         metadata['figure description']['current'] = {'unit': str(CV.get_axis_unit(self.svgplot.axis_labels['y']))}
-<<<<<<< HEAD
         metadata['figure description']['comment'] = str(comment)
         if not isinstance(metadata['electrolyte']['pH']['value'], (float, int)):
             metadata['electrolyte']['pH'] = {'value': Electrolyte(metadata['electrolyte']).pH, 'comment': 'estimated'}
-=======
         metadata['figure description']['comment'] = self.comment
 
->>>>>>> 0bced57d
+
         return metadata