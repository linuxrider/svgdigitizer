<<<<<<< HEAD
# *********************************************************************
=======
# ********************************************************************
>>>>>>> 24f7acc8
#  This file is part of svgdigitizer.
#
#        Copyright (C) 2021 Albert Engstfeld
#        Copyright (C) 2021 Johannes Hermann
#        Copyright (C) 2021 Julian Rüth
#        Copyright (C) 2021 Nicolas Hörmann
#
#  svgdigitizer is free software: you can redistribute it and/or modify
#  it under the terms of the GNU General Public License as published by
#  the Free Software Foundation, either version 3 of the License, or
#  (at your option) any later version.
#
#  svgdigitizer is distributed in the hope that it will be useful,
#  but WITHOUT ANY WARRANTY; without even the implied warranty of
#  MERCHANTABILITY or FITNESS FOR A PARTICULAR PURPOSE.  See the
#  GNU General Public License for more details.
#
#  You should have received a copy of the GNU General Public License
#  along with svgdigitizer. If not, see <https://www.gnu.org/licenses/>.
<<<<<<< HEAD
# *********************************************************************
from svg.path import parse_path
=======
# ********************************************************************
>>>>>>> 24f7acc8
from svgpathtools import Path, Line
import matplotlib.pyplot as plt
import numpy as np
import pandas as pd
from functools import cache
import logging

logger = logging.getLogger('svgplot')


class SVGPlot:
    r"""
    A plot as a Scalable Vector Graphics (SVG) which can be converted to (x, y)
    coordinate pairs.

    Typically, the SVG input has been created by tracing a measurement plot from
    a publication with a `<path>` in an SVG editor such as Inkscape. Such a
    path can then be analyzed by this class to produce the coordinates
    corrsponding to the original measured values.

    INPUT:

    - ``algorithm`` -- mapping from the SVG coordinate system to the plot
      coordinate system. The default, `"axis-aligned"` assumes that the plot
      axes are perfectly aligned with the SVG coordinate system. Alternatively,
      `"mark-aligned"` assumes the end points of the axis markers are aligned,
      i.e., `x1` and `x2` have the exact same y coordinate in the plot
      coordinate system to also handle coordinate systems that are rotated or
      skewed in the SVG.

    EXAMPLES:

    An instance of this class can be created from a specially prepared SVG
    file. There must at least be a `<path>` with a corresponding label. Here, a
    segment goes from `(0, 100)` to `(100, 0)` in the (negative) SVG coordinate
    system which corresponds to a segment from `(0, 0)` to `(1, 1)` in the plot
    coordinate system::

    >>> from svgdigitizer.svg import SVG
    >>> from io import StringIO
    >>> svg = SVG(StringIO(r'''
    ... <svg>
    ...   <g>
    ...     <path d="M 0 100 L 100 0" />
    ...     <text>curve: 0</text>
    ...   </g>
    ...   <g>
    ...     <path d="M 0 200 L 0 100" />
    ...     <text x="0" y="200">x1: 0</text>
    ...   </g>
    ...   <g>
    ...     <path d="M 100 200 L 100 100" />
    ...     <text x="100" y="200">x2: 1</text>
    ...   </g>
    ...   <g>
    ...     <path d="M -100 100 L 0 100" />
    ...     <text x="-100" y="100">y1: 0</text>
    ...   </g>
    ...   <g>
    ...     <path d="M -100 0 L 0 0" />
    ...     <text x="-100" y="0">y2: 1</text>
    ...   </g>
    ... </svg>'''))
    >>> plot = SVGPlot(svg)
    >>> plot.df
         x    y
    0  0.0  0.0
    1  1.0  1.0

    """
    def __init__(self, svg, xlabel=None, ylabel=None, sampling_interval=None, curve=None, algorithm='axis-aligned'):
        self.svg = svg
        self.xlabel = xlabel or 'x'
        self.ylabel = ylabel or 'y'
        self.sampling_interval = sampling_interval
        self._curve = curve
        self._algorithm = algorithm

    @property
    @cache
    def transformed_sampling_interval(self):
        if not self.sampling_interval:
            return None
        if self._algorithm == 'axis-aligned':
            x1 = (0, 0)
            x2 = (self.sampling_interval, 0)
        elif self._algorithm == 'mark-aligned':
            x1 = self.marked_points[f"{self.xlabel}1"]
            x2 = self.marked_points[f"{self.xlabel}2"]
            unit = complex(x2[0] - x1[0], x2[1] - x1[1])
            unit /= abs(unit)
            unit *= self.sampling_interval
            x2 = (x1[0] + unit.real, x1[1] + unit.imag)
        else:
            raise NotImplementedError(f"sampling-interval not supported for {self._algorithm}")

        return self.sampling_interval / 1000 / (self.from_svg(*x2)[0] - self.from_svg(*x1)[0])

    @property
    def units(self):
        r"""
        Return x and y axis units.

        EXAMPLES::

        >>> from io import StringIO
        >>> svg = StringIO(r'''
        ... <svg>
        ...   <g>
        ...     <path d="M 0 100 L 100 0" />
        ...     <text>curve: 0</text>
        ...   </g>
        ...   <g>
        ...     <path d="M 0 200 L 0 100" />
        ...     <text x="0" y="200">x1: 0 mV</text>
        ...   </g>
        ...   <g>
        ...     <path d="M 100 200 L 100 100" />
        ...     <text x="100" y="200">x2: 1</text>
        ...   </g>
        ...   <g>
        ...     <path d="M -100 100 L 0 100" />
        ...     <text x="-100" y="100">y1: 0 A / cm2</text>
        ...   </g>
        ...   <g>
        ...     <path d="M -100 0 L 0 0" />
        ...     <text x="-100" y="0">y2: 1</text>
        ...   </g>
        ... </svg>''')
        >>> plot = SVGPlot(svg)
        >>> plot.units
        {'x': 'mV', 'y': 'A / cm2'}

        """
        def unit(label):
            for _, __, match in self.labeled_paths['ref_point']:
                if f'{label}1' == match.group("point"):
                    return match.group("unit")
            raise ValueError(f'No label {label} in svg axis notation.')

        return {label: unit(label) for label in [self.xlabel, self.ylabel]}

    @property
    @cache
    def units(self):
        r"""
        Return the unit for each axis.

        EXAMPLES::

        >>> from svgdigitizer.svg import SVG
        >>> from io import StringIO
        >>> svg = SVG(StringIO(r'''
        ... <svg>
        ...   <g>
        ...     <path d="M 0 200 L 0 100" />
        ...     <text x="0" y="200">x1: 0 cm</text>
        ...   </g>
        ...   <g>
        ...     <path d="M 100 200 L 100 100" />
        ...     <text x="100" y="200">x2: 1cm</text>
        ...   </g>
        ...   <g>
        ...     <path d="M -100 100 L 0 100" />
        ...     <text x="-100" y="100">y1: 0</text>
        ...   </g>
        ...   <g>
        ...     <path d="M -100 0 L 0 0" />
        ...     <text x="-100" y="0">y2: 1 A</text>
        ...   </g>
        ... </svg>'''))
        >>> plot = SVGPlot(svg)
        >>> plot.units
        {'x': 'cm', 'y': 'A'}

        TESTS:

        Units on the axes must match::

        >>> from svgdigitizer.svg import SVG
        >>> from io import StringIO
        >>> svg = SVG(StringIO(r'''
        ... <svg>
        ...   <g>
        ...     <path d="M 0 200 L 0 100" />
        ...     <text x="0" y="200">x1: 0 cm</text>
        ...   </g>
        ...   <g>
        ...     <path d="M 100 200 L 100 100" />
        ...     <text x="100" y="200">x2: 1m</text>
        ...   </g>
        ...   <g>
        ...     <path d="M -100 100 L 0 100" />
        ...     <text x="-100" y="100">y1: 0</text>
        ...   </g>
        ...   <g>
        ...     <path d="M -100 0 L 0 0" />
        ...     <text x="-100" y="0">y2: 1</text>
        ...   </g>
        ... </svg>'''))
        >>> plot = SVGPlot(svg)
        >>> from unittest import TestCase
        >>> with TestCase.assertLogs(_) as logs:
        ...    plot.units
        ...    print(logs.output)
        {'x': 'm', 'y': None}
        ['WARNING:svgplot:Units on x axis do not match. Will ignore unit cm and use m.']

        Units on the scalebar must match the unit on the axes::

        >>> from svgdigitizer.svg import SVG
        >>> from io import StringIO
        >>> svg = SVG(StringIO(r'''
        ... <svg>
        ...   <g>
        ...     <path d="M 0 200 L 0 100" />
        ...     <text x="0" y="200">x1: 0</text>
        ...   </g>
        ...   <g>
        ...     <path d="M 100 200 L 100 100" />
        ...     <text x="100" y="200">x2: 1m</text>
        ...   </g>
        ...   <g>
        ...     <path d="M -100 100 L 0 100" />
        ...     <text x="-100" y="100">y1: 0mA</text>
        ...   </g>
        ...   <g>
        ...     <path d="M -300 300 L -200 300" />
        ...     <path d="M -300 300 L -200 200" />
        ...     <text x="-300" y="300">y_scale_bar: 1A</text>
        ...   </g>
        ... </svg>'''))
        >>> plot = SVGPlot(svg)
        >>> with TestCase.assertLogs(_) as logs:
        ...    plot.units
        ...    print(logs.output)
        {'x': 'm', 'y': 'A'}
        ['WARNING:svgplot:Units on y axis do not match. Will ignore unit mA and use A.']

        """
        def unit(axis):
            units = [
                point[1][-1] for point in [self.marked_points[axis + "1"], self.marked_points[axis + "2"]]
                if point[1][-1] is not None
            ]

            if len(units) == 0:
                return None
            if len(units) == 2:
                if units[0] != units[1]:
                    logger.warning(f"Units on {axis} axis do not match. Will ignore unit {units[0]} and use {units[1]}.")
            return units[-1]

        return {
            self.xlabel: unit(self.xlabel),
            self.ylabel: unit(self.ylabel),
        }

    @property
    @cache
    def marked_points(self):
        r"""
        Return the points that have been marked on the axes of the plot.

        For each point, a tuple is returned relating the point's coordinates in
        the SVG coordinate system to the points coordinates in the plot
        coordinate system, or `None` if that points coordinate is not known.

        EXAMPLES:

        >>> from svgdigitizer.svg import SVG
        >>> from io import StringIO
        >>> svg = SVG(StringIO(r'''
        ... <svg>
        ...   <g>
        ...     <path d="M 0 100 L 100 0" />
        ...     <text>curve: 0</text>
        ...   </g>
        ...   <g>
        ...     <path d="M 0 200 L 0 100" />
        ...     <text x="0" y="200">x1: 0</text>
        ...   </g>
        ...   <g>
        ...     <path d="M 100 200 L 100 100" />
        ...     <text x="100" y="200">x2: 1</text>
        ...   </g>
        ...   <g>
        ...     <path d="M -100 100 L 0 100" />
        ...     <text x="-100" y="100">y1: 0</text>
        ...   </g>
        ...   <g>
        ...     <path d="M -100 0 L 0 0" />
        ...     <text x="-100" y="0">y2: 1</text>
        ...   </g>
        ... </svg>'''))
        >>> plot = SVGPlot(svg)
        >>> plot.marked_points == {'x2': ((100.0, 100.0), (1.0, None, None)), 'x1': ((0.0, 100.0), (0.0, None, None)), 'y2': ((0.0, 0.0), (None, 1.0, None)), 'y1': ((0.0, 100.0), (None, 0.0, None))}
        True

        TESTS:

        Test that scalebars can be parsed::

        >>> from svgdigitizer.svg import SVG
        >>> from io import StringIO
        >>> svg = SVG(StringIO(r'''
        ... <svg>
        ...   <g>
        ...     <path d="M 0 200 L 0 100" />
        ...     <text x="0" y="200">x1: 0</text>
        ...   </g>
        ...   <g>
        ...     <path d="M 100 200 L 100 100" />
        ...     <text x="100" y="200">x2: 1</text>
        ...   </g>
        ...   <g>
        ...     <path d="M -100 100 L 0 100" />
        ...     <text x="-100" y="100">y1: 0</text>
        ...   </g>
        ...   <g>
        ...     <path d="M -300 300 L -200 300" />
        ...     <path d="M -300 300 L -200 200" />
        ...     <text x="-300" y="300">y_scale_bar: 1</text>
        ...   </g>
        ... </svg>'''))
        >>> plot = SVGPlot(svg)
        >>> plot.marked_points == {'x2': ((100.0, 100.0), (1.0, None, None)), 'x1': ((0.0, 100.0), (0.0, None, None)), 'y2': ((0.0, 0.0), (None, 1.0, None)), 'y1': ((0.0, 100.0), (None, 0.0, None))}
        True

        """
        points = {}

        xlabels = [f"{self.xlabel}1", f"{self.xlabel}2"]
        ylabels = [f"{self.ylabel}1", f"{self.ylabel}2"]

        # Process explicitly marked point on the axes.
        for labeled_paths in self.labeled_paths['ref_point']:
            label = labeled_paths.label.point
            value = float(labeled_paths.label.value)
            unit = labeled_paths.label.unit or None

            if label in xlabels:
                plot = (value, None, unit)
            elif label in ylabels:
                plot = (None, value, unit)
            else:
                raise NotImplementedError(f"Unexpected label grouped with marked point. Expected the label to be one of {xlabels + ylabels} but found {label}.")

            if label in points:
                raise Exception(f"Found axis label {label} more than once.")

            if len(labeled_paths.paths) != 1:
                raise NotImplementedError(f"Expected exactly one path to be grouped with the marked point {label} but found {len(paths)}.")

            path = labeled_paths.paths[0]

            points[label] = (path.far, plot)

        if xlabels[0] not in points:
            raise Exception(f"Label {xlabels[0]} not found in SVG.")
        if ylabels[0] not in points:
            raise Exception(f"Label {ylabels[0]} not found in SVG.")

        # Process scale bars.
        for labeled_paths in self.labeled_paths['scale_bar']:
            label = labeled_paths.label.axis
            value = float(labeled_paths.label.value)
            unit = labeled_paths.label.unit or None

            if label not in [self.xlabel, self.ylabel]:
                raise Exception(f"Expected label on scalebar to be one of {self.xlabel}, {self.ylabel} but found {label}.")

            if label + "2" in points:
                raise Exception(f"Found more than one axis label {label}2 and scalebar for {label}.")

            if len(labeled_paths.paths) != 2:
                raise NotImplementedError(f"Expected exactly two paths to be grouped with the scalebar label {label} but found {len(paths)}.")

            endpoints = [path.far for path in labeled_paths.paths]
            scalebar = (endpoints[0][0] - endpoints[1][0], endpoints[0][1] - endpoints[1][1])

            # The scalebar has an explicit orientation in the SVG but the
            # author of the scalebar was likely not aware.
            # We assume here that the scalebar was meant to be oriented like
            # the coordinate system in the SVG, i.e., x coordinates grow to the
            # right, y coordinates grow to the bottom.
            if label == self.xlabel and scalebar[0] < 0 or label == self.ylabel and scalebar[1] > 0:
                scalebar = (-scalebar[0], -scalebar[1])

            # Construct the second marked point from the first marked point + scalebar.
            p1 = points[label + "1"]
            p2 = ((p1[0][0] + scalebar[0], p1[0][1] + scalebar[1]), (None, None))

            if label == self.xlabel:
                p2 = (p2[0], (p1[1][0] + value, None, unit))
            else:
                p2 = (p2[0], (None, p1[1][1] + value, unit))

            points[label + "2"] = p2

        if xlabels[1] not in points:
            raise Exception(f"Label {xlabels[1]} not found in SVG.")
        if ylabels[1] not in points:
            raise Exception(f"Label {ylabels[1]} not found in SVG.")

        return points

    @property
    @cache
    def scaling_factors(self):
        r"""
        Return the scaling factors for each axis.

        >>> from svgdigitizer.svg import SVG
        >>> from io import StringIO
        >>> svg = SVG(StringIO(r'''
        ... <svg>
        ...   <text>y_scaling_factor: 50.6</text>
        ...   <text>xsf: 50.6</text>
        ... </svg>'''))
        >>> plot = SVGPlot(svg)
        >>> plot.scaling_factors
        {'x': 50.6, 'y': 50.6}

        """
        scaling_factors = {self.xlabel: 1, self.ylabel: 1}

        for label in self.svg.get_labels(r'^(?P<axis>x|y)(_scaling_factor|sf)\: (?P<value>-?\d+\.?\d*)'):
            scaling_factors[label.axis] = float(label.value)

        return scaling_factors

    def from_svg(self, x, y):
        r"""
        Map the point (x, y) from the SVG coordinate system to the plot
        coordinate system.

        EXAMPLES:

        A simple plot. The plot uses a Cartesian (positive) coordinate system
        which in the SVG becomes a negative coordinate system, i.e., in the
        plot y grows towards the bottom. Here, the SVG coordinate (0, 100) is
        mapped to (0, 0) and (100, 0) is mapped to (1, 1)::

        >>> from svgdigitizer.svg import SVG
        >>> from io import StringIO
        >>> svg = SVG(StringIO(r'''
        ... <svg>
        ...   <g>
        ...     <path d="M 0 200 L 0 100" />
        ...     <text x="0" y="200">x1: 0</text>
        ...   </g>
        ...   <g>
        ...     <path d="M 100 200 L 100 100" />
        ...     <text x="100" y="200">x2: 1</text>
        ...   </g>
        ...   <g>
        ...     <path d="M -100 100 L 0 100" />
        ...     <text x="-100" y="100">y1: 0</text>
        ...   </g>
        ...   <g>
        ...     <path d="M -100 0 L 0 0" />
        ...     <text x="-100" y="0">y2: 1</text>
        ...   </g>
        ... </svg>'''))
        >>> plot = SVGPlot(svg)
        >>> plot.from_svg(0, 100)
        (0.0, 0.0)
        >>> plot.from_svg(100, 0)
        (1.0, 1.0)

        A typical plot. Like the above but the origin is shifted and the two
        axes are not scaled equally. Here (1024, 512) is mapped to (0, 0) and
        (1124, 256) is mapped to (1, 1)::

        >>> from svgdigitizer.svg import SVG
        >>> from io import StringIO
        >>> svg = SVG(StringIO(r'''
        ... <svg>
        ...   <g>
        ...     <path d="M 1024 612 L 1024 512" />
        ...     <text x="1024" y="612">x1: 0</text>
        ...   </g>
        ...   <g>
        ...     <path d="M 1124 612 L 1124 512" />
        ...     <text x="1124" y="612">x2: 1</text>
        ...   </g>
        ...   <g>
        ...     <path d="M 924 512 L 1024 512" />
        ...     <text x="924" y="512">y1: 0</text>
        ...   </g>
        ...   <g>
        ...     <path d="M 924 256 L 1024 256" />
        ...     <text x="924" y="256">y2: 1</text>
        ...   </g>
        ... </svg>'''))
        >>> plot = SVGPlot(svg)
        >>> plot.from_svg(1024, 512)
        (0.0, 0.0)
        >>> from numpy import allclose
        >>> allclose(plot.from_svg(1124, 256), (1, 1))
        True

        A skewed plot. In this plot the axes are not orthogonal. In real plots
        the axes might be non-orthogonal but not as much as in this
        example. Here, one axis goes horizontally from (0, 100) to (100, 100)
        and the other axis goes at an angle from (0, 100) to (100, 0)::

        >>> from svgdigitizer.svg import SVG
        >>> from io import StringIO
        >>> svg = SVG(StringIO(r'''
        ... <svg>
        ...   <g>
        ...     <path d="M 0 200 L 0 100" />
        ...     <text x="0" y="200">x1: 0</text>
        ...   </g>
        ...   <g>
        ...     <path d="M 100 200 L 100 100" />
        ...     <text x="100" y="200">x2: 1</text>
        ...   </g>
        ...   <g>
        ...     <path d="M -100 100 L 0 100" />
        ...     <text x="-100" y="100">y1: 0</text>
        ...   </g>
        ...   <g>
        ...     <path d="M 0 0 L 100 0" />
        ...     <text x="0" y="0">y2: 1</text>
        ...   </g>
        ... </svg>'''))
        >>> plot = SVGPlot(svg, algorithm='mark-aligned')
        >>> plot.from_svg(0, 100)
        (0.0, 0.0)
        >>> plot.from_svg(100, 100)
        (1.0, 0.0)
        >>> plot.from_svg(100, 0)
        (0.0, 1.0)
        >>> plot.from_svg(0, 0)
        (-1.0, 1.0)

        """
        from numpy import dot
        return tuple(dot(self.transformation, [x, y, 1])[:2])

    @property
    @cache
    def transformation(self):
        r"""
        Return the affine map from the SVG coordinate system to the plot
        coordinate system as a matrix, see
        https://en.wikipedia.org/wiki/Affine_group#Matrix_representation

        EXAMPLES:

        A simple plot. The plot uses a Cartesian (positive) coordinate system
        which in the SVG becomes a negative coordinate system, i.e., in the
        plot y grows towards the bottom. Here, the SVG coordinate (0, 100) is
        mapped to (0, 0) and (100, 0) is mapped to (1, 1)::

        >>> from svgdigitizer.svg import SVG
        >>> from io import StringIO
        >>> svg = SVG(StringIO(r'''
        ... <svg>
        ...   <g>
        ...     <path d="M 0 200 L 0 100" />
        ...     <text x="0" y="200">x1: 0</text>
        ...   </g>
        ...   <g>
        ...     <path d="M 100 200 L 100 100" />
        ...     <text x="100" y="200">x2: 1</text>
        ...   </g>
        ...   <g>
        ...     <path d="M -100 100 L 0 100" />
        ...     <text x="-100" y="100">y1: 0</text>
        ...   </g>
        ...   <g>
        ...     <path d="M -100 0 L 0 0" />
        ...     <text x="-100" y="0">y2: 1</text>
        ...   </g>
        ... </svg>'''))
        >>> SVGPlot(svg).transformation
        array([[ 0.01,  0.  ,  0.  ],
               [ 0.  , -0.01,  1.  ],
               [ 0.  ,  0.  ,  1.  ]])

        A typical plot. Like the above but the origin is shifted and the two
        axes are not scaled equally. Here (1000, 500) is mapped to (0, 0) and
        (1100, 300) is mapped to (1, 1)::

        >>> from svgdigitizer.svg import SVG
        >>> from io import StringIO
        >>> svg = SVG(StringIO(r'''
        ... <svg>
        ...   <g>
        ...     <path d="M 1000 600 L 1000 500" />
        ...     <text x="1000" y="600">x1: 0</text>
        ...   </g>
        ...   <g>
        ...     <path d="M 1100 600 L 1100 500" />
        ...     <text x="1100" y="600">x2: 1</text>
        ...   </g>
        ...   <g>
        ...     <path d="M 900 500 L 1000 500" />
        ...     <text x="900" y="500">y1: 0</text>
        ...   </g>
        ...   <g>
        ...     <path d="M 900 300 L 1000 300" />
        ...     <text x="900" y="300">y2: 1</text>
        ...   </g>
        ... </svg>'''))
        >>> A = SVGPlot(svg).transformation
        >>> from numpy import allclose
        >>> allclose(A, [
        ...   [ 0.01,  0.000, -10.00],
        ...   [ 0.00, -0.005,   2.50],
        ...   [ 0.00,  0.000,   1.00],
        ... ])
        True

        A skewed plot. In this plot the axes are not orthogonal. In real plots
        the axes might be non-orthogonal but not as much as in this
        example. Here, one axis goes horizontally from (0, 100) to (100, 100)
        and the other axis goes at an angle from (0, 100) to (100, 0)::

        >>> from svgdigitizer.svg import SVG
        >>> from io import StringIO
        >>> svg = SVG(StringIO(r'''
        ... <svg>
        ...   <g>
        ...     <path d="M 0 200 L 0 100" />
        ...     <text x="0" y="200">x1: 0</text>
        ...   </g>
        ...   <g>
        ...     <path d="M 100 200 L 100 100" />
        ...     <text x="100" y="200">x2: 1</text>
        ...   </g>
        ...   <g>
        ...     <path d="M -100 100 L 0 100" />
        ...     <text x="-100" y="100">y1: 0</text>
        ...   </g>
        ...   <g>
        ...     <path d="M 0 0 L 100 0" />
        ...     <text x="0" y="0">y2: 1</text>
        ...   </g>
        ... </svg>'''))
        >>> SVGPlot(svg, algorithm='mark-aligned').transformation
        array([[ 0.01,  0.01, -1.  ],
               [ 0.  , -0.01,  1.  ],
               [ 0.  ,  0.  ,  1.  ]])

        """
        # We construct the basic transformation from the SVG coordinate system
        # to the plot coordinate system from four points in the SVG about we
        # know something in the plot coordinate system:
        # * x1: a point whose x-coordinate we know
        # * y1: a point whose y-coordinate we know
        # * x2: a point whose x-coordinate we know
        # * y2: a point whose y-coordinate we know
        # For the axis-aligned implementation, we further assume that only
        # changing the x coordinate in the SVG does not change the y coordinate
        # in the plot and conversely.
        # For the mark-aligned algorithm, we assume that x1 and x2 have the
        # same y coordinate in the plot coordinate system. And that y1 and y2
        # have the same x coordinate in the plot coordinate system.
        # In any case, this gives six relations for the six unknowns of an
        # affine transformation.
        x1 = self.marked_points[f"{self.xlabel}1"]
        x2 = self.marked_points[f"{self.xlabel}2"]
        y1 = self.marked_points[f"{self.ylabel}1"]
        y2 = self.marked_points[f"{self.ylabel}2"]

        # We find the linear transformation:
        # [A[0] A[1] A[2]]
        # [A[3] A[4] A[5]]
        # [   0    0    1]
        # By solving for the linear conditions indicated above:
        conditions = [
            # x1 maps to something with the correct x coordinate
            ([x1[0][0], x1[0][1], 1, 0, 0, 0], x1[1][0]),
            # y1 maps to something with the correct y coordinate
            ([0, 0, 0, y1[0][0], y1[0][1], 1], y1[1][1]),
            # x2 maps to something with the correct x coordinate
            ([x2[0][0], x2[0][1], 1, 0, 0, 0], x2[1][0]),
            # y2 maps to something with the correct y coordinate
            ([0, 0, 0, y2[0][0], y2[0][1], 1], y2[1][1]),
        ]

        if self._algorithm == 'axis-aligned':
            conditions.extend([
                # Moving along the SVG x axis does not change the y coordinate
                ([0, 0, 0, 1, 0, 0], 0),
                # Moving along the SVG y axis does not change the x coordinate
                ([0, 1, 0, 0, 0, 0], 0),
            ])
        elif self._algorithm == 'mark-aligned':
            conditions.extend([
                # x1 and x2 map to the same y coordinate
                ([0, 0, 0, x1[0][0] - x2[0][0], x1[0][1] - x2[0][1], 0], 0),
                # y1 and y2 map to the same x coordinate
                ([y1[0][0] - y2[0][0], y1[0][1] - y2[0][1], 0, 0, 0, 0], 0),
            ])
        else:
            raise NotImplementedError(f"Unknown algorithm {self._algorithm}.")

        from numpy.linalg import solve
        A = solve([c[0] for c in conditions], [c[1] for c in conditions])

        # Rewrite the solution as a linear transformation matrix.
        A = [
            [A[0], A[1], A[2]],
            [A[3], A[4], A[5]],
            [0, 0, 1],
        ]

        # Apply scaling factors, as a diagonal matrix.
        from numpy import dot
        A = dot([
            [1/self.scaling_factors[self.xlabel], 0, 0],
            [0, 1/self.scaling_factors[self.ylabel], 0],
            [0, 0, 1],
        ], A)

        return A

    @property
    @cache
    def curve(self):
        r"""
        Return the path that is tracing the plot in the SVG.

        Return the `<path>` tag that is not used for other purposes such as
        pointing to axis labels.

        EXAMPLES:

        A plot going from (0, 0) to (1, 1)::

        >>> from svgdigitizer.svg import SVG
        >>> from io import StringIO
        >>> svg = SVG(StringIO(r'''
        ... <svg>
        ...   <g>
        ...     <path d="M 0 100 L 100 0" />
        ...     <text>curve: 0</text>
        ...   </g>
        ...   <g>
        ...     <path d="M 0 200 L 0 100" />
        ...     <text x="0" y="200">x1: 0</text>
        ...   </g>
        ...   <g>
        ...     <path d="M 100 200 L 100 100" />
        ...     <text x="100" y="200">x2: 1</text>
        ...   </g>
        ...   <g>
        ...     <path d="M -100 100 L 0 100" />
        ...     <text x="-100" y="100">y1: 0</text>
        ...   </g>
        ...   <g>
        ...     <path d="M -100 0 L 0 0" />
        ...     <text x="-100" y="0">y2: 1</text>
        ...   </g>
        ... </svg>'''))
        >>> plot = SVGPlot(svg)
        >>> plot.curve
        [(0.0, 100.0), (100.0, 0.0)]

        TESTS:

        Test that filtering by curve identifier works::

        >>> plot = SVGPlot(svg, curve="main curve")
        >>> plot.curve
        Traceback (most recent call last):
        ...
        Exception: No curve main curve found in SVG.

        """
        curves = [curve for curve in self.labeled_paths['curve'] if self._curve is None or curve.label.curve_id == self._curve]

        if len(curves) == 0:
            raise Exception(f"No curve {self._curve} found in SVG.")
        if len(curves) > 1:
            raise Exception(f"More than one curve {self._curve} fonud in SVG.")

        paths = curves[0].paths

        if len(paths) == 0:
            raise Exception("Curve has not a single <path>.")
        if len(paths) > 1:
            raise NotImplementedError("Cannot handle curve with more than one <path>.")

        path = paths[0]

        if self.sampling_interval:
            # sample path if interval is set
            return self.sample_path(path)
        else:
            return path.points

    @property
    @cache
    def labeled_paths(self):
        r"""
        All paths with their corresponding label.

        We only consider paths which are grouped with a label, i.e., a `<text>`
        element. These text elements then tell us about the meaning of that
        path, e.g., the path that is labeled as `curve` is the actual graph we
        are going to extract the (x, y) coordinate pairs from.
        """
        patterns = {
            'ref_point': r'^(?P<point>(x|y)\d)\: ?(?P<value>-?\d+\.?\d*) ?(?P<unit>.+)?',
            'scale_bar': r'^(?P<axis>x|y)(_scale_bar|sb)\: ?(?P<value>-?\d+\.?\d*) ?(?P<unit>.+)?',
            'curve': r'^curve: ?(?P<curve_id>.+)',
        }

        labeled_paths = {key: self.svg.get_labeled_paths(pattern) for (key, pattern) in patterns.items()}

        for paths in self.svg.get_labeled_paths():
            if paths.label not in [p.label for pattern in patterns for p in labeled_paths[pattern]]:
                logger.warning(f"Ignoring <path> with unsupported label {paths.label}.")

        return labeled_paths

    def sample_path(self, path_string):
        '''samples a path with equidistant x segment by segment'''
        path = Path(path_string)
        xmin, xmax, ymin, ymax = path.bbox()
        x_samples = np.linspace(xmin, xmax, int(abs(xmin - xmax)/self.transformed_sampling_interval))
        points = []
        for segment in path:
            segment_path = Path(segment)
            xmin_segment, xmax_segment, _, _ = segment.bbox()
            segment_points = [[], []]

            for x in x_samples:
                # only sample the x within the segment
                if x >= xmin_segment and x <= xmax_segment:
                    intersects = Path(Line(complex(x, ymin), complex(x, ymax))).intersect(segment_path)
                    # it is possible that a segment includes both scan directions
                    # which leads to two intersections
                    for i in range(len(intersects)):
                        point = intersects[i][0][1].point(intersects[i][0][0])
                        segment_points[i].append((point.real, point.imag))

            # second intersection is appended in reverse order!!
            if len(segment_points[1]) > 0:
                segment_points[0].extend(segment_points[1][::-1])
            # sometimes segments are shorter than sampling interval
            if len(segment_points[0]) > 0:
                first_segment_point = (segment.point(0).real, segment.point(0).imag)

                if (segment_points[0][-1][0]-first_segment_point[0])**2+(segment_points[0][-1][1]-first_segment_point[1])**2 > (segment_points[0][0][0]-first_segment_point[0])**2+(segment_points[0][0][1]-first_segment_point[1])**2:
                    points.extend(segment_points[0])
                else:
                    points.extend(segment_points[0][::-1])

        return np.array(points)

    @property
    @cache
    def df(self):
        return pd.DataFrame([self.from_svg(x, y) for (x, y) in self.curve], columns=[self.xlabel, self.ylabel])

    def plot(self):
        '''curve function'''
        fig, ax = plt.subplots(1, 1)
        self.df.plot(x=self.xlabel, y=self.ylabel, ax=ax, label=f'curve {i}')
        plt.xlabel(self.xlabel)
        plt.ylabel(self.ylabel)
        plt.tight_layout()
        plt.show()<|MERGE_RESOLUTION|>--- conflicted
+++ resolved
@@ -1,8 +1,4 @@
-<<<<<<< HEAD
-# *********************************************************************
-=======
 # ********************************************************************
->>>>>>> 24f7acc8
 #  This file is part of svgdigitizer.
 #
 #        Copyright (C) 2021 Albert Engstfeld
@@ -22,12 +18,7 @@
 #
 #  You should have received a copy of the GNU General Public License
 #  along with svgdigitizer. If not, see <https://www.gnu.org/licenses/>.
-<<<<<<< HEAD
-# *********************************************************************
-from svg.path import parse_path
-=======
 # ********************************************************************
->>>>>>> 24f7acc8
 from svgpathtools import Path, Line
 import matplotlib.pyplot as plt
 import numpy as np
@@ -127,50 +118,6 @@
         return self.sampling_interval / 1000 / (self.from_svg(*x2)[0] - self.from_svg(*x1)[0])
 
     @property
-    def units(self):
-        r"""
-        Return x and y axis units.
-
-        EXAMPLES::
-
-        >>> from io import StringIO
-        >>> svg = StringIO(r'''
-        ... <svg>
-        ...   <g>
-        ...     <path d="M 0 100 L 100 0" />
-        ...     <text>curve: 0</text>
-        ...   </g>
-        ...   <g>
-        ...     <path d="M 0 200 L 0 100" />
-        ...     <text x="0" y="200">x1: 0 mV</text>
-        ...   </g>
-        ...   <g>
-        ...     <path d="M 100 200 L 100 100" />
-        ...     <text x="100" y="200">x2: 1</text>
-        ...   </g>
-        ...   <g>
-        ...     <path d="M -100 100 L 0 100" />
-        ...     <text x="-100" y="100">y1: 0 A / cm2</text>
-        ...   </g>
-        ...   <g>
-        ...     <path d="M -100 0 L 0 0" />
-        ...     <text x="-100" y="0">y2: 1</text>
-        ...   </g>
-        ... </svg>''')
-        >>> plot = SVGPlot(svg)
-        >>> plot.units
-        {'x': 'mV', 'y': 'A / cm2'}
-
-        """
-        def unit(label):
-            for _, __, match in self.labeled_paths['ref_point']:
-                if f'{label}1' == match.group("point"):
-                    return match.group("unit")
-            raise ValueError(f'No label {label} in svg axis notation.')
-
-        return {label: unit(label) for label in [self.xlabel, self.ylabel]}
-
-    @property
     @cache
     def units(self):
         r"""
